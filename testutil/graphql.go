--- conflicted
+++ resolved
@@ -17,11 +17,8 @@
 package testutil
 
 import (
-<<<<<<< HEAD
+	"bytes"
 	"context"
-=======
-	"bytes"
->>>>>>> c992d4e9
 	"encoding/json"
 	"io/ioutil"
 	"net/http"
@@ -81,7 +78,6 @@
 	require.Nil(t, result.Errors)
 }
 
-<<<<<<< HEAD
 type clientCustomClaims struct {
 	Namespace     string
 	AuthVariables map[string]interface{}
@@ -119,6 +115,7 @@
 type AuthMeta struct {
 	PublicKey string
 	Namespace string
+	Algo      string
 	AuthVars  map[string]interface{}
 }
 
@@ -131,8 +128,30 @@
 			Issuer:    "test",
 		},
 	}
-	token := jwt.NewWithClaims(jwt.SigningMethodHS256, claims)
-	return token.SignedString([]byte(a.PublicKey))
+
+	var signedString string
+	var err error
+	if a.Algo == "HS256" {
+		token := jwt.NewWithClaims(jwt.SigningMethodHS256, claims)
+		signedString, err = token.SignedString([]byte(a.PublicKey))
+		return signedString, err
+	}
+	if a.Algo != "RS256" {
+		return signedString, err
+
+	}
+	keyData, err := ioutil.ReadFile("../e2e/auth/sample_private_key.pem")
+	if err != nil {
+		return signedString, errors.Errorf("unable to read private key file: %v", err)
+	}
+
+	privateKey, err := jwt.ParseRSAPrivateKeyFromPEM(keyData)
+	if err != nil {
+		return signedString, errors.Errorf("unable to parse private key: %v", err)
+	}
+	token := jwt.NewWithClaims(jwt.SigningMethodRS256, claims)
+	signedString, err = token.SignedString(privateKey)
+	return signedString, err
 }
 
 func (a *AuthMeta) AddClaimsToContext(ctx context.Context) (context.Context, error) {
@@ -144,7 +163,8 @@
 	md := metadata.New(nil)
 	md.Append("authorizationJwt", token)
 	return metadata.NewIncomingContext(ctx, md), nil
-=======
+}
+
 func AppendAuthInfo(schema []byte, algo string) ([]byte, error) {
 	if algo == "HS256" {
 		authInfo := `# Authorization X-Test-Auth https://xyz.io/jwt/claims HS256 "secretkey"`
@@ -165,5 +185,4 @@
 	keyData = bytes.ReplaceAll(keyData, []byte{10}, []byte{92, 110})
 	authInfo := "# Authorization X-Test-Auth https://xyz.io/jwt/claims RS256 \"" + string(keyData) + "\""
 	return append(schema, []byte(authInfo)...), nil
->>>>>>> c992d4e9
 }