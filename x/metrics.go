--- conflicted
+++ resolved
@@ -513,11 +513,7 @@
 		case <-lc.HasBeenClosed():
 			return
 		case <-fastTicker.C:
-<<<<<<< HEAD
-			ostats.Record(context.Background(), MemoryAlloc.M(z.NumAllocBytes()))
-=======
 			updateAlloc()
->>>>>>> 879f7ffc
 		case <-ticker.C:
 			update()
 		}
