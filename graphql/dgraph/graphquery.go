--- conflicted
+++ resolved
@@ -40,12 +40,8 @@
 	return b.String()
 }
 
-<<<<<<< HEAD
-func writeQuery(b *strings.Builder, query *gql.GraphQuery, prefix string, root bool) {
+func writeQuery(b *strings.Builder, query *gql.GraphQuery, prefix string) {
 	hasName := false
-=======
-func writeQuery(b *strings.Builder, query *gql.GraphQuery, prefix string) {
->>>>>>> 9be6565a
 	if query.Var != "" || query.Alias != "" || query.Attr != "" {
 		hasName = true
 		x.Check2(b.WriteString(prefix))
@@ -63,7 +59,7 @@
 		writeRoot(b, query)
 	}
 
-	if root && hasName && query.Func == nil && query.Filter == nil {
+	if hasName && query.Func == nil && query.Filter == nil {
 		x.Check2(b.WriteString("()"))
 	}
 
@@ -73,11 +69,7 @@
 		x.Check2(b.WriteRune(')'))
 	}
 
-<<<<<<< HEAD
-	if !root && query.Func == nil && hasOrderOrPage(query) {
-=======
 	if query.Func == nil && hasOrderOrPage(query) {
->>>>>>> 9be6565a
 		x.Check2(b.WriteString(" ("))
 		writeOrderAndPage(b, query, false)
 		x.Check2(b.WriteRune(')'))
