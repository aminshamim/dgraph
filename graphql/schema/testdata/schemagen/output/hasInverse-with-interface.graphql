#######################
# Input Schema
#######################

type Author {
	id: ID!
	name: String! @search(by: [hash])
	questions(filter: QuestionFilter, order: QuestionOrder, first: Int, offset: Int): [Question] @hasInverse(field: author)
	answers(filter: AnswerFilter, order: AnswerOrder, first: Int, offset: Int): [Answer] @hasInverse(field: author)
}

interface Post {
	id: ID!
	text: String @search(by: [fulltext])
	datePublished: DateTime @search
	author(filter: AuthorFilter): Author!
}

type Question implements Post {
	id: ID!
	text: String @search(by: [fulltext])
	datePublished: DateTime @search
	author(filter: AuthorFilter): Author! @hasInverse(field: questions)
	answered: Boolean
}

type Answer implements Post {
	id: ID!
	text: String @search(by: [fulltext])
	datePublished: DateTime @search
	author(filter: AuthorFilter): Author! @hasInverse(field: answers)
	markedUseful: Boolean
}

#######################
# Extended Definitions
#######################

scalar DateTime

enum DgraphIndex {
	int
	float
	bool
	hash
	exact
	term
	fulltext
	trigram
	regexp
	year
	month
	day
	hour
}

<<<<<<< HEAD

=======
>>>>>>> 28d36491
input AuthRule {
	and: [AuthRule]
	or: [AuthRule]
	not: AuthRule
	rule: String
}

<<<<<<< HEAD

=======
>>>>>>> 28d36491
directive @hasInverse(field: String!) on FIELD_DEFINITION
directive @search(by: [DgraphIndex!]) on FIELD_DEFINITION
directive @dgraph(type: String, pred: String) on OBJECT | INTERFACE | FIELD_DEFINITION
directive @id on FIELD_DEFINITION
directive @secret(field: String!, pred: String) on OBJECT | INTERFACE
directive @auth(
	query: AuthRule, 
	add: AuthRule, 
	update: AuthRule, 
	delete:AuthRule) on OBJECT | FIELD_DEFINITION

directive @auth(query: AuthRule, add: AuthRule, update: AuthRule, delete:AuthRule) on OBJECT

input IntFilter {
	eq: Int
	le: Int
	lt: Int
	ge: Int
	gt: Int
}

input FloatFilter {
	eq: Float
	le: Float
	lt: Float
	ge: Float
	gt: Float
}

input DateTimeFilter {
	eq: DateTime
	le: DateTime
	lt: DateTime
	ge: DateTime
	gt: DateTime
}

input StringTermFilter {
	allofterms: String
	anyofterms: String
}

input StringRegExpFilter {
	regexp: String
}

input StringFullTextFilter {
	alloftext: String
	anyoftext: String
}

input StringExactFilter {
	eq: String
	le: String
	lt: String
	ge: String
	gt: String
}

input StringHashFilter {
	eq: String
}

#######################
# Generated Types
#######################

type AddAnswerPayload {
	answer(filter: AnswerFilter, order: AnswerOrder, first: Int, offset: Int): [Answer]
	numUids: Int
}

type AddAuthorPayload {
	author(filter: AuthorFilter, order: AuthorOrder, first: Int, offset: Int): [Author]
	numUids: Int
}

type AddQuestionPayload {
	question(filter: QuestionFilter, order: QuestionOrder, first: Int, offset: Int): [Question]
	numUids: Int
}

type DeleteAnswerPayload {
	msg: String
	numUids: Int
}

type DeleteAuthorPayload {
	msg: String
	numUids: Int
}

type DeletePostPayload {
	msg: String
	numUids: Int
}

type DeleteQuestionPayload {
	msg: String
	numUids: Int
}

type UpdateAnswerPayload {
	answer(filter: AnswerFilter, order: AnswerOrder, first: Int, offset: Int): [Answer]
	numUids: Int
}

type UpdateAuthorPayload {
	author(filter: AuthorFilter, order: AuthorOrder, first: Int, offset: Int): [Author]
	numUids: Int
}

type UpdatePostPayload {
	post(filter: PostFilter, order: PostOrder, first: Int, offset: Int): [Post]
	numUids: Int
}

type UpdateQuestionPayload {
	question(filter: QuestionFilter, order: QuestionOrder, first: Int, offset: Int): [Question]
	numUids: Int
}

#######################
# Generated Enums
#######################

enum AnswerOrderable {
	text
	datePublished
}

enum AuthorOrderable {
	name
}

enum PostOrderable {
	text
	datePublished
}

enum QuestionOrderable {
	text
	datePublished
}

#######################
# Generated Inputs
#######################

input AddAnswerInput {
	text: String
	datePublished: DateTime
	author: AuthorRef!
	markedUseful: Boolean
}

input AddAuthorInput {
	name: String!
	questions: [QuestionRef]
	answers: [AnswerRef]
}

input AddQuestionInput {
	text: String
	datePublished: DateTime
	author: AuthorRef!
	answered: Boolean
}

input AnswerFilter {
	id: [ID!]
	text: StringFullTextFilter
	datePublished: DateTimeFilter
	and: AnswerFilter
	or: AnswerFilter
	not: AnswerFilter
}

input AnswerOrder {
	asc: AnswerOrderable
	desc: AnswerOrderable
	then: AnswerOrder
}

input AnswerPatch {
	text: String
	datePublished: DateTime
	author: AuthorRef
	markedUseful: Boolean
}

input AnswerRef {
	id: ID
	text: String
	datePublished: DateTime
	author: AuthorRef
	markedUseful: Boolean
}

input AuthorFilter {
	id: [ID!]
	name: StringHashFilter
	and: AuthorFilter
	or: AuthorFilter
	not: AuthorFilter
}

input AuthorOrder {
	asc: AuthorOrderable
	desc: AuthorOrderable
	then: AuthorOrder
}

input AuthorPatch {
	name: String
	questions: [QuestionRef]
	answers: [AnswerRef]
}

input AuthorRef {
	id: ID
	name: String
	questions: [QuestionRef]
	answers: [AnswerRef]
}

input PostFilter {
	id: [ID!]
	text: StringFullTextFilter
	datePublished: DateTimeFilter
	and: PostFilter
	or: PostFilter
	not: PostFilter
}

input PostOrder {
	asc: PostOrderable
	desc: PostOrderable
	then: PostOrder
}

input PostPatch {
	text: String
	datePublished: DateTime
	author: AuthorRef
}

input PostRef {
	id: ID!
}

input QuestionFilter {
	id: [ID!]
	text: StringFullTextFilter
	datePublished: DateTimeFilter
	and: QuestionFilter
	or: QuestionFilter
	not: QuestionFilter
}

input QuestionOrder {
	asc: QuestionOrderable
	desc: QuestionOrderable
	then: QuestionOrder
}

input QuestionPatch {
	text: String
	datePublished: DateTime
	author: AuthorRef
	answered: Boolean
}

input QuestionRef {
	id: ID
	text: String
	datePublished: DateTime
	author: AuthorRef
	answered: Boolean
}

input UpdateAnswerInput {
	filter: AnswerFilter!
	set: AnswerPatch
	remove: AnswerPatch
}

input UpdateAuthorInput {
	filter: AuthorFilter!
	set: AuthorPatch
	remove: AuthorPatch
}

input UpdatePostInput {
	filter: PostFilter!
	set: PostPatch
	remove: PostPatch
}

input UpdateQuestionInput {
	filter: QuestionFilter!
	set: QuestionPatch
	remove: QuestionPatch
}

#######################
# Generated Query
#######################

type Query {
	getAuthor(id: ID!): Author
	queryAuthor(filter: AuthorFilter, order: AuthorOrder, first: Int, offset: Int): [Author]
	getPost(id: ID!): Post
	queryPost(filter: PostFilter, order: PostOrder, first: Int, offset: Int): [Post]
	getQuestion(id: ID!): Question
	queryQuestion(filter: QuestionFilter, order: QuestionOrder, first: Int, offset: Int): [Question]
	getAnswer(id: ID!): Answer
	queryAnswer(filter: AnswerFilter, order: AnswerOrder, first: Int, offset: Int): [Answer]
}

#######################
# Generated Mutations
#######################

type Mutation {
	addAuthor(input: [AddAuthorInput!]!): AddAuthorPayload
	updateAuthor(input: UpdateAuthorInput!): UpdateAuthorPayload
	deleteAuthor(filter: AuthorFilter!): DeleteAuthorPayload
	updatePost(input: UpdatePostInput!): UpdatePostPayload
	deletePost(filter: PostFilter!): DeletePostPayload
	addQuestion(input: [AddQuestionInput!]!): AddQuestionPayload
	updateQuestion(input: UpdateQuestionInput!): UpdateQuestionPayload
	deleteQuestion(filter: QuestionFilter!): DeleteQuestionPayload
	addAnswer(input: [AddAnswerInput!]!): AddAnswerPayload
	updateAnswer(input: UpdateAnswerInput!): UpdateAnswerPayload
	deleteAnswer(filter: AnswerFilter!): DeleteAnswerPayload
}<|MERGE_RESOLUTION|>--- conflicted
+++ resolved
@@ -1,408 +1,7 @@
-#######################
-# Input Schema
-#######################
-
-type Author {
-	id: ID!
-	name: String! @search(by: [hash])
-	questions(filter: QuestionFilter, order: QuestionOrder, first: Int, offset: Int): [Question] @hasInverse(field: author)
-	answers(filter: AnswerFilter, order: AnswerOrder, first: Int, offset: Int): [Answer] @hasInverse(field: author)
-}
-
-interface Post {
-	id: ID!
-	text: String @search(by: [fulltext])
-	datePublished: DateTime @search
-	author(filter: AuthorFilter): Author!
-}
-
-type Question implements Post {
-	id: ID!
-	text: String @search(by: [fulltext])
-	datePublished: DateTime @search
-	author(filter: AuthorFilter): Author! @hasInverse(field: questions)
-	answered: Boolean
-}
-
-type Answer implements Post {
-	id: ID!
-	text: String @search(by: [fulltext])
-	datePublished: DateTime @search
-	author(filter: AuthorFilter): Author! @hasInverse(field: answers)
-	markedUseful: Boolean
-}
-
-#######################
-# Extended Definitions
-#######################
-
-scalar DateTime
-
-enum DgraphIndex {
-	int
-	float
-	bool
-	hash
-	exact
-	term
-	fulltext
-	trigram
-	regexp
-	year
-	month
-	day
-	hour
-}
-
-<<<<<<< HEAD
-
-=======
->>>>>>> 28d36491
-input AuthRule {
-	and: [AuthRule]
-	or: [AuthRule]
-	not: AuthRule
-	rule: String
-}
-
-<<<<<<< HEAD
-
-=======
->>>>>>> 28d36491
-directive @hasInverse(field: String!) on FIELD_DEFINITION
-directive @search(by: [DgraphIndex!]) on FIELD_DEFINITION
-directive @dgraph(type: String, pred: String) on OBJECT | INTERFACE | FIELD_DEFINITION
-directive @id on FIELD_DEFINITION
-directive @secret(field: String!, pred: String) on OBJECT | INTERFACE
-directive @auth(
-	query: AuthRule, 
-	add: AuthRule, 
-	update: AuthRule, 
-	delete:AuthRule) on OBJECT | FIELD_DEFINITION
-
-directive @auth(query: AuthRule, add: AuthRule, update: AuthRule, delete:AuthRule) on OBJECT
-
-input IntFilter {
-	eq: Int
-	le: Int
-	lt: Int
-	ge: Int
-	gt: Int
-}
-
-input FloatFilter {
-	eq: Float
-	le: Float
-	lt: Float
-	ge: Float
-	gt: Float
-}
-
-input DateTimeFilter {
-	eq: DateTime
-	le: DateTime
-	lt: DateTime
-	ge: DateTime
-	gt: DateTime
-}
-
-input StringTermFilter {
-	allofterms: String
-	anyofterms: String
-}
-
-input StringRegExpFilter {
-	regexp: String
-}
-
-input StringFullTextFilter {
-	alloftext: String
-	anyoftext: String
-}
-
-input StringExactFilter {
-	eq: String
-	le: String
-	lt: String
-	ge: String
-	gt: String
-}
-
-input StringHashFilter {
-	eq: String
-}
-
-#######################
-# Generated Types
-#######################
-
-type AddAnswerPayload {
-	answer(filter: AnswerFilter, order: AnswerOrder, first: Int, offset: Int): [Answer]
-	numUids: Int
-}
-
-type AddAuthorPayload {
-	author(filter: AuthorFilter, order: AuthorOrder, first: Int, offset: Int): [Author]
-	numUids: Int
-}
-
-type AddQuestionPayload {
-	question(filter: QuestionFilter, order: QuestionOrder, first: Int, offset: Int): [Question]
-	numUids: Int
-}
-
-type DeleteAnswerPayload {
-	msg: String
-	numUids: Int
-}
-
-type DeleteAuthorPayload {
-	msg: String
-	numUids: Int
-}
-
-type DeletePostPayload {
-	msg: String
-	numUids: Int
-}
-
-type DeleteQuestionPayload {
-	msg: String
-	numUids: Int
-}
-
-type UpdateAnswerPayload {
-	answer(filter: AnswerFilter, order: AnswerOrder, first: Int, offset: Int): [Answer]
-	numUids: Int
-}
-
-type UpdateAuthorPayload {
-	author(filter: AuthorFilter, order: AuthorOrder, first: Int, offset: Int): [Author]
-	numUids: Int
-}
-
-type UpdatePostPayload {
-	post(filter: PostFilter, order: PostOrder, first: Int, offset: Int): [Post]
-	numUids: Int
-}
-
-type UpdateQuestionPayload {
-	question(filter: QuestionFilter, order: QuestionOrder, first: Int, offset: Int): [Question]
-	numUids: Int
-}
-
-#######################
-# Generated Enums
-#######################
-
-enum AnswerOrderable {
-	text
-	datePublished
-}
-
-enum AuthorOrderable {
-	name
-}
-
-enum PostOrderable {
-	text
-	datePublished
-}
-
-enum QuestionOrderable {
-	text
-	datePublished
-}
-
-#######################
-# Generated Inputs
-#######################
-
-input AddAnswerInput {
-	text: String
-	datePublished: DateTime
-	author: AuthorRef!
-	markedUseful: Boolean
-}
-
-input AddAuthorInput {
-	name: String!
-	questions: [QuestionRef]
-	answers: [AnswerRef]
-}
-
-input AddQuestionInput {
-	text: String
-	datePublished: DateTime
-	author: AuthorRef!
-	answered: Boolean
-}
-
-input AnswerFilter {
-	id: [ID!]
-	text: StringFullTextFilter
-	datePublished: DateTimeFilter
-	and: AnswerFilter
-	or: AnswerFilter
-	not: AnswerFilter
-}
-
-input AnswerOrder {
-	asc: AnswerOrderable
-	desc: AnswerOrderable
-	then: AnswerOrder
-}
-
-input AnswerPatch {
-	text: String
-	datePublished: DateTime
-	author: AuthorRef
-	markedUseful: Boolean
-}
-
-input AnswerRef {
-	id: ID
-	text: String
-	datePublished: DateTime
-	author: AuthorRef
-	markedUseful: Boolean
-}
-
-input AuthorFilter {
-	id: [ID!]
-	name: StringHashFilter
-	and: AuthorFilter
-	or: AuthorFilter
-	not: AuthorFilter
-}
-
-input AuthorOrder {
-	asc: AuthorOrderable
-	desc: AuthorOrderable
-	then: AuthorOrder
-}
-
-input AuthorPatch {
-	name: String
-	questions: [QuestionRef]
-	answers: [AnswerRef]
-}
-
-input AuthorRef {
-	id: ID
-	name: String
-	questions: [QuestionRef]
-	answers: [AnswerRef]
-}
-
-input PostFilter {
-	id: [ID!]
-	text: StringFullTextFilter
-	datePublished: DateTimeFilter
-	and: PostFilter
-	or: PostFilter
-	not: PostFilter
-}
-
-input PostOrder {
-	asc: PostOrderable
-	desc: PostOrderable
-	then: PostOrder
-}
-
-input PostPatch {
-	text: String
-	datePublished: DateTime
-	author: AuthorRef
-}
-
-input PostRef {
-	id: ID!
-}
-
-input QuestionFilter {
-	id: [ID!]
-	text: StringFullTextFilter
-	datePublished: DateTimeFilter
-	and: QuestionFilter
-	or: QuestionFilter
-	not: QuestionFilter
-}
-
-input QuestionOrder {
-	asc: QuestionOrderable
-	desc: QuestionOrderable
-	then: QuestionOrder
-}
-
-input QuestionPatch {
-	text: String
-	datePublished: DateTime
-	author: AuthorRef
-	answered: Boolean
-}
-
-input QuestionRef {
-	id: ID
-	text: String
-	datePublished: DateTime
-	author: AuthorRef
-	answered: Boolean
-}
-
-input UpdateAnswerInput {
-	filter: AnswerFilter!
-	set: AnswerPatch
-	remove: AnswerPatch
-}
-
-input UpdateAuthorInput {
-	filter: AuthorFilter!
-	set: AuthorPatch
-	remove: AuthorPatch
-}
-
-input UpdatePostInput {
-	filter: PostFilter!
-	set: PostPatch
-	remove: PostPatch
-}
-
-input UpdateQuestionInput {
-	filter: QuestionFilter!
-	set: QuestionPatch
-	remove: QuestionPatch
-}
-
-#######################
-# Generated Query
-#######################
-
-type Query {
-	getAuthor(id: ID!): Author
-	queryAuthor(filter: AuthorFilter, order: AuthorOrder, first: Int, offset: Int): [Author]
-	getPost(id: ID!): Post
-	queryPost(filter: PostFilter, order: PostOrder, first: Int, offset: Int): [Post]
-	getQuestion(id: ID!): Question
-	queryQuestion(filter: QuestionFilter, order: QuestionOrder, first: Int, offset: Int): [Question]
-	getAnswer(id: ID!): Answer
-	queryAnswer(filter: AnswerFilter, order: AnswerOrder, first: Int, offset: Int): [Answer]
-}
-
-#######################
-# Generated Mutations
-#######################
-
-type Mutation {
-	addAuthor(input: [AddAuthorInput!]!): AddAuthorPayload
-	updateAuthor(input: UpdateAuthorInput!): UpdateAuthorPayload
-	deleteAuthor(filter: AuthorFilter!): DeleteAuthorPayload
-	updatePost(input: UpdatePostInput!): UpdatePostPayload
-	deletePost(filter: PostFilter!): DeletePostPayload
-	addQuestion(input: [AddQuestionInput!]!): AddQuestionPayload
-	updateQuestion(input: UpdateQuestionInput!): UpdateQuestionPayload
-	deleteQuestion(filter: QuestionFilter!): DeleteQuestionPayload
-	addAnswer(input: [AddAnswerInput!]!): AddAnswerPayload
-	updateAnswer(input: UpdateAnswerInput!): UpdateAnswerPayload
-	deleteAnswer(filter: AnswerFilter!): DeleteAnswerPayload
-}+--- FAIL: TestSchemaString (0.00s)
+    --- FAIL: TestSchemaString/hasInverse-with-interface.graphql (0.00s)
+        schemagen_test.go:84: 
+            	Error Trace:	schemagen_test.go:84
+            	Error:      	Received unexpected error:
+            	            	input:38: Cannot redeclare directive auth.
+            	Test:       	TestSchemaString/hasInverse-with-interface.graphql