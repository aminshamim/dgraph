--- conflicted
+++ resolved
@@ -1,343 +1,13 @@
-#######################
-# Input Schema
-#######################
-
-type Post {
-	postID: ID!
-	title: String! @search(by: [term])
-	titleByEverything: String! @search(by: [term,fulltext,trigram,hash])
-	text: String @search(by: [fulltext])
-	tags: [String] @search(by: [trigram])
-	tagsHash: [String] @search(by: [hash])
-	tagsExact: [String] @search(by: [exact])
-	publishByYear: DateTime @search(by: [year])
-	publishByMonth: DateTime @search(by: [month])
-	publishByDay: DateTime @search(by: [day])
-	publishByHour: DateTime @search(by: [hour])
-	numLikes: Int @search
-	score: Float @search
-	isPublished: Boolean @search
-	postType: PostType @search
-	postTypeTrigram: PostType @search(by: [trigram])
-	postTypeRegexp: PostType @search(by: [regexp])
-	postTypeExact: PostType @search(by: [exact])
-	postTypeHash: PostType @search(by: [hash])
-	postTypeRegexpExact: PostType @search(by: [exact,regexp])
-	postTypeHashRegexp: PostType @search(by: [hash,regexp])
-	postTypeNone: PostType @search(by: [])
-}
-
-enum PostType {
-	Fact
-	Question
-	Opinion
-}
-
-#######################
-# Extended Definitions
-#######################
-
-scalar DateTime
-
-enum DgraphIndex {
-	int
-	float
-	bool
-	hash
-	exact
-	term
-	fulltext
-	trigram
-	regexp
-	year
-	month
-	day
-	hour
-}
-
-<<<<<<< HEAD
-
-=======
->>>>>>> 28d36491
-input AuthRule {
-	and: [AuthRule]
-	or: [AuthRule]
-	not: AuthRule
-	rule: String
-}
-
-<<<<<<< HEAD
-
-=======
->>>>>>> 28d36491
-directive @hasInverse(field: String!) on FIELD_DEFINITION
-directive @search(by: [DgraphIndex!]) on FIELD_DEFINITION
-directive @dgraph(type: String, pred: String) on OBJECT | INTERFACE | FIELD_DEFINITION
-directive @id on FIELD_DEFINITION
-directive @secret(field: String!, pred: String) on OBJECT | INTERFACE
-directive @auth(
-	query: AuthRule, 
-	add: AuthRule, 
-	update: AuthRule, 
-	delete:AuthRule) on OBJECT | FIELD_DEFINITION
-
-directive @auth(query: AuthRule, add: AuthRule, update: AuthRule, delete:AuthRule) on OBJECT
-
-input IntFilter {
-	eq: Int
-	le: Int
-	lt: Int
-	ge: Int
-	gt: Int
-}
-
-input FloatFilter {
-	eq: Float
-	le: Float
-	lt: Float
-	ge: Float
-	gt: Float
-}
-
-input DateTimeFilter {
-	eq: DateTime
-	le: DateTime
-	lt: DateTime
-	ge: DateTime
-	gt: DateTime
-}
-
-input StringTermFilter {
-	allofterms: String
-	anyofterms: String
-}
-
-input StringRegExpFilter {
-	regexp: String
-}
-
-input StringFullTextFilter {
-	alloftext: String
-	anyoftext: String
-}
-
-input StringExactFilter {
-	eq: String
-	le: String
-	lt: String
-	ge: String
-	gt: String
-}
-
-input StringHashFilter {
-	eq: String
-}
-
-#######################
-# Generated Types
-#######################
-
-type AddPostPayload {
-	post(filter: PostFilter, order: PostOrder, first: Int, offset: Int): [Post]
-	numUids: Int
-}
-
-type DeletePostPayload {
-	msg: String
-	numUids: Int
-}
-
-type UpdatePostPayload {
-	post(filter: PostFilter, order: PostOrder, first: Int, offset: Int): [Post]
-	numUids: Int
-}
-
-#######################
-# Generated Enums
-#######################
-
-enum PostOrderable {
-	title
-	titleByEverything
-	text
-	tags
-	tagsHash
-	tagsExact
-	publishByYear
-	publishByMonth
-	publishByDay
-	publishByHour
-	numLikes
-	score
-}
-
-#######################
-# Generated Inputs
-#######################
-
-input AddPostInput {
-	title: String!
-	titleByEverything: String!
-	text: String
-	tags: [String]
-	tagsHash: [String]
-	tagsExact: [String]
-	publishByYear: DateTime
-	publishByMonth: DateTime
-	publishByDay: DateTime
-	publishByHour: DateTime
-	numLikes: Int
-	score: Float
-	isPublished: Boolean
-	postType: PostType
-	postTypeTrigram: PostType
-	postTypeRegexp: PostType
-	postTypeExact: PostType
-	postTypeHash: PostType
-	postTypeRegexpExact: PostType
-	postTypeHashRegexp: PostType
-	postTypeNone: PostType
-}
-
-input PostFilter {
-	postID: [ID!]
-	title: StringTermFilter
-	titleByEverything: StringFullTextFilter_StringHashFilter_StringTermFilter_StringRegExpFilter
-	text: StringFullTextFilter
-	tags: StringRegExpFilter
-	tagsHash: StringHashFilter
-	tagsExact: StringExactFilter
-	publishByYear: DateTimeFilter
-	publishByMonth: DateTimeFilter
-	publishByDay: DateTimeFilter
-	publishByHour: DateTimeFilter
-	numLikes: IntFilter
-	score: FloatFilter
-	isPublished: Boolean
-	postType: PostType_hash
-	postTypeTrigram: StringRegExpFilter
-	postTypeRegexp: StringRegExpFilter
-	postTypeExact: PostType_exact
-	postTypeHash: PostType_hash
-	postTypeRegexpExact: PostType_exact_StringRegExpFilter
-	postTypeHashRegexp: PostType_hash_StringRegExpFilter
-	postTypeNone: PostType_hash
-	and: PostFilter
-	or: PostFilter
-	not: PostFilter
-}
-
-input PostOrder {
-	asc: PostOrderable
-	desc: PostOrderable
-	then: PostOrder
-}
-
-input PostPatch {
-	title: String
-	titleByEverything: String
-	text: String
-	tags: [String]
-	tagsHash: [String]
-	tagsExact: [String]
-	publishByYear: DateTime
-	publishByMonth: DateTime
-	publishByDay: DateTime
-	publishByHour: DateTime
-	numLikes: Int
-	score: Float
-	isPublished: Boolean
-	postType: PostType
-	postTypeTrigram: PostType
-	postTypeRegexp: PostType
-	postTypeExact: PostType
-	postTypeHash: PostType
-	postTypeRegexpExact: PostType
-	postTypeHashRegexp: PostType
-	postTypeNone: PostType
-}
-
-input PostRef {
-	postID: ID
-	title: String
-	titleByEverything: String
-	text: String
-	tags: [String]
-	tagsHash: [String]
-	tagsExact: [String]
-	publishByYear: DateTime
-	publishByMonth: DateTime
-	publishByDay: DateTime
-	publishByHour: DateTime
-	numLikes: Int
-	score: Float
-	isPublished: Boolean
-	postType: PostType
-	postTypeTrigram: PostType
-	postTypeRegexp: PostType
-	postTypeExact: PostType
-	postTypeHash: PostType
-	postTypeRegexpExact: PostType
-	postTypeHashRegexp: PostType
-	postTypeNone: PostType
-}
-
-input PostType_exact {
-	eq: PostType
-	le: PostType
-	lt: PostType
-	ge: PostType
-	gt: PostType
-}
-
-input PostType_exact_StringRegExpFilter {
-	eq: PostType
-	le: PostType
-	lt: PostType
-	ge: PostType
-	gt: PostType
-	regexp: String
-}
-
-input PostType_hash {
-	eq: PostType
-}
-
-input PostType_hash_StringRegExpFilter {
-	eq: PostType
-	regexp: String
-}
-
-input StringFullTextFilter_StringHashFilter_StringTermFilter_StringRegExpFilter {
-	alloftext: String
-	anyoftext: String
-	eq: String
-	allofterms: String
-	anyofterms: String
-	regexp: String
-}
-
-input UpdatePostInput {
-	filter: PostFilter!
-	set: PostPatch
-	remove: PostPatch
-}
-
-#######################
-# Generated Query
-#######################
-
-type Query {
-	getPost(postID: ID!): Post
-	queryPost(filter: PostFilter, order: PostOrder, first: Int, offset: Int): [Post]
-}
-
-#######################
-# Generated Mutations
-#######################
-
-type Mutation {
-	addPost(input: [AddPostInput!]!): AddPostPayload
-	updatePost(input: UpdatePostInput!): UpdatePostPayload
-	deletePost(filter: PostFilter!): DeletePostPayload
-}+--- FAIL: TestSchemaString (0.00s)
+    --- FAIL: TestSchemaString/no-id-field-with-searchables.graphql (0.00s)
+        schemagen_test.go:84: 
+            	Error Trace:	schemagen_test.go:84
+            	Error:      	Received unexpected error:
+            	            	input:38: Cannot redeclare directive auth.
+            	Test:       	TestSchemaString/no-id-field-with-searchables.graphql
+    --- FAIL: TestSchemaString/searchables.graphql (0.00s)
+        schemagen_test.go:84: 
+            	Error Trace:	schemagen_test.go:84
+            	Error:      	Received unexpected error:
+            	            	input:38: Cannot redeclare directive auth.
+            	Test:       	TestSchemaString/searchables.graphql