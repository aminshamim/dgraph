--- conflicted
+++ resolved
@@ -68,10 +68,6 @@
 	hour
 }
 
-<<<<<<< HEAD
-
-=======
->>>>>>> 28d36491
 input AuthRule {
 	and: [AuthRule]
 	or: [AuthRule]
@@ -79,10 +75,6 @@
 	rule: String
 }
 
-<<<<<<< HEAD
-
-=======
->>>>>>> 28d36491
 directive @hasInverse(field: String!) on FIELD_DEFINITION
 directive @search(by: [DgraphIndex!]) on FIELD_DEFINITION
 directive @dgraph(type: String, pred: String) on OBJECT | INTERFACE | FIELD_DEFINITION
@@ -260,7 +252,6 @@
 	dgraphDirective:  dgraphDirectiveValidation,
 	idDirective:      idValidation,
 	secretDirective:  passwordValidation,
-	authDirective:    authValidation,
 	deprecatedDirective: func(
 		sch *ast.Schema,
 		typ *ast.Definition,
@@ -367,7 +358,6 @@
 // the extra rules.
 func postGQLValidation(schema *ast.Schema, definitions []string) gqlerror.List {
 	var errs []*gqlerror.Error
-	errs = append(errs, validateAuthRules(schema)...)
 
 	for _, defn := range definitions {
 		typ := schema.Types[defn]
