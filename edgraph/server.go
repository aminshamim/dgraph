/*
 * Copyright 2017-2018 Dgraph Labs, Inc. and Contributors
 *
 * Licensed under the Apache License, Version 2.0 (the "License");
 * you may not use this file except in compliance with the License.
 * You may obtain a copy of the License at
 *
 *     http://www.apache.org/licenses/LICENSE-2.0
 *
 * Unless required by applicable law or agreed to in writing, software
 * distributed under the License is distributed on an "AS IS" BASIS,
 * WITHOUT WARRANTIES OR CONDITIONS OF ANY KIND, either express or implied.
 * See the License for the specific language governing permissions and
 * limitations under the License.
 */

package edgraph

import (
	"bytes"
	"context"
	"encoding/json"
	"math"
	"sort"
	"strconv"
	"strings"
	"sync/atomic"
	"time"
	"unicode"

	"github.com/dgraph-io/dgo/v2"
	"github.com/dgraph-io/dgo/v2/protos/api"

	"github.com/dgraph-io/dgraph/chunker"
	"github.com/dgraph-io/dgraph/conn"
	"github.com/dgraph-io/dgraph/dgraph/cmd/zero"
	"github.com/dgraph-io/dgraph/gql"
	"github.com/dgraph-io/dgraph/posting"
	"github.com/dgraph-io/dgraph/protos/pb"
	"github.com/dgraph-io/dgraph/query"
	"github.com/dgraph-io/dgraph/schema"
	"github.com/dgraph-io/dgraph/telemetry"
	"github.com/dgraph-io/dgraph/types"
	"github.com/dgraph-io/dgraph/types/facets"
	"github.com/dgraph-io/dgraph/worker"
	"github.com/dgraph-io/dgraph/x"
	"github.com/gogo/protobuf/jsonpb"
	"github.com/golang/glog"
	"github.com/pkg/errors"
	"google.golang.org/grpc/codes"
	"google.golang.org/grpc/metadata"
	"google.golang.org/grpc/peer"
	"google.golang.org/grpc/status"

	ostats "go.opencensus.io/stats"
	"go.opencensus.io/tag"
	"go.opencensus.io/trace"
	otrace "go.opencensus.io/trace"
)

const (
	methodMutate = "Server.Mutate"
	methodQuery  = "Server.Query"
	groupFile    = "group_id"
)

type GraphqlContextKey int

const (
	// IsGraphql is used to validate requests which are allowed to mutate dgraph.graphql.schema.
	IsGraphql GraphqlContextKey = iota
	// Authorize is used to set if the request requires validation.
	Authorize
)

type AuthMode int

const (
	// NeedAuthorize is used to indicate that the request needs to be authorized.
	NeedAuthorize AuthMode = iota
	// NoAuthorize is used to indicate that authorization needs to be skipped.
	// Used when ACL needs to query information for performing the authorization check.
	NoAuthorize
)

var (
	numGraphQLPM uint64
	numGraphQL   uint64
)

// Server implements protos.DgraphServer
type Server struct{}

// PeriodicallyPostTelemetry periodically reports telemetry data for alpha.
func PeriodicallyPostTelemetry() {
	glog.V(2).Infof("Starting telemetry data collection for alpha...")

	start := time.Now()
	ticker := time.NewTicker(time.Minute)
	defer ticker.Stop()

	var lastPostedAt time.Time
	for range ticker.C {
		if time.Since(lastPostedAt) < time.Hour {
			continue
		}
		ms := worker.GetMembershipState()
		t := telemetry.NewAlpha(ms)
		t.NumGraphQLPM = atomic.SwapUint64(&numGraphQLPM, 0)
		t.NumGraphQL = atomic.SwapUint64(&numGraphQL, 0)
		t.SinceHours = int(time.Since(start).Hours())
		glog.V(2).Infof("Posting Telemetry data: %+v", t)

		err := t.Post()
		if err == nil {
			lastPostedAt = time.Now()
		} else {
			atomic.AddUint64(&numGraphQLPM, t.NumGraphQLPM)
			atomic.AddUint64(&numGraphQL, t.NumGraphQL)
			glog.V(2).Infof("Telemetry couldn't be posted. Error: %v", err)
		}
	}
}

// Alter handles requests to change the schema or remove parts or all of the data.
func (s *Server) Alter(ctx context.Context, op *api.Operation) (*api.Payload, error) {
	ctx, span := otrace.StartSpan(ctx, "Server.Alter")
	defer span.End()
	span.Annotatef(nil, "Alter operation: %+v", op)

	// Always print out Alter operations because they are important and rare.
	glog.Infof("Received ALTER op: %+v", op)

	ctx, err := authenticateAndUpdateContext(ctx)
	if err != nil {
		return nil, err
	}

	// The following code block checks if the operation should run or not.
	if op.Schema == "" && op.DropAttr == "" && !op.DropAll && op.DropOp == api.Operation_NONE {
		// Must have at least one field set. This helps users if they attempt
		// to set a field but use the wrong name (could be decoded from JSON).
		return nil, errors.Errorf("Operation must have at least one field set")
	}
	empty := &api.Payload{}
	if err := x.HealthCheck(); err != nil {
		return empty, err
	}

	if isDropAll(op) && op.DropOp == api.Operation_DATA {
		return nil, errors.Errorf("Only one of DropAll and DropData can be true")
	}

	if !isMutationAllowed(ctx) {
		return nil, errors.Errorf("No mutations allowed by server.")
	}
	if err := isAlterAllowed(ctx); err != nil {
		glog.Warningf("Alter denied with error: %v\n", err)
		return nil, err
	}

	if err := authorizeAlter(ctx, op); err != nil {
		glog.Warningf("Alter denied with error: %v\n", err)
		return nil, err
	}

	defer glog.Infof("ALTER op: %+v done", op)

	// StartTs is not needed if the predicate to be dropped lies on this server but is required
	// if it lies on some other machine. Let's get it for safety.
	m := &pb.Mutations{StartTs: worker.State.GetTimestamp(false)}
	if isDropAll(op) {
		if len(op.DropValue) > 0 {
			return empty, errors.Errorf("If DropOp is set to ALL, DropValue must be empty")
		}

		m.DropOp = pb.Mutations_ALL
		_, err := query.ApplyMutations(ctx, m)

		// recreate the admin account after a drop all operation
		ResetAcl()
		return empty, err
	}

	if op.DropOp == api.Operation_DATA {
		if len(op.DropValue) > 0 {
			return empty, errors.Errorf("If DropOp is set to DATA, DropValue must be empty")
		}

		m.DropOp = pb.Mutations_DATA
		_, err := query.ApplyMutations(ctx, m)

		// recreate the admin account after a drop data operation
		ResetAcl()
		return empty, err
	}

	if len(op.DropAttr) > 0 || op.DropOp == api.Operation_ATTR {
		if op.DropOp == api.Operation_ATTR && len(op.DropValue) == 0 {
			return empty, errors.Errorf("If DropOp is set to ATTR, DropValue must not be empty")
		}

		var attr string
		if len(op.DropAttr) > 0 {
			attr = op.DropAttr
		} else {
			attr = op.DropValue
		}

		// Reserved predicates cannot be dropped.
		if x.IsReservedPredicate(attr) {
			err := errors.Errorf("predicate %s is reserved and is not allowed to be dropped",
				attr)
			return empty, err
		}

		nq := &api.NQuad{
			Subject:     x.Star,
			Predicate:   attr,
			ObjectValue: &api.Value{Val: &api.Value_StrVal{StrVal: x.Star}},
		}
		wnq := &gql.NQuad{NQuad: nq}
		edge, err := wnq.ToDeletePredEdge()
		if err != nil {
			return empty, err
		}
		edges := []*pb.DirectedEdge{edge}
		m.Edges = edges
		_, err = query.ApplyMutations(ctx, m)
		return empty, err
	}

	if op.DropOp == api.Operation_TYPE {
		if len(op.DropValue) == 0 {
			return empty, errors.Errorf("If DropOp is set to TYPE, DropValue must not be empty")
		}

		m.DropOp = pb.Mutations_TYPE
		m.DropValue = op.DropValue
		_, err := query.ApplyMutations(ctx, m)
		return empty, err
	}

	result, err := schema.Parse(op.Schema)
	if err != nil {
		return empty, err
	}

	for _, update := range result.Preds {
		// Reserved predicates cannot be altered but let the update go through
		// if the update is equal to the existing one.
		if schema.IsReservedPredicateChanged(update.Predicate, update) {
			err := errors.Errorf("predicate %s is reserved and is not allowed to be modified",
				update.Predicate)
			return nil, err
		}

		if err := validatePredName(update.Predicate); err != nil {
			return nil, err
		}
	}

	glog.Infof("Got schema: %+v\n", result)
	// TODO: Maybe add some checks about the schema.
	m.Schema = result.Preds
	m.Types = result.Types
	_, err = query.ApplyMutations(ctx, m)
	return empty, err
}

func annotateStartTs(span *otrace.Span, ts uint64) {
	span.Annotate([]otrace.Attribute{otrace.Int64Attribute("startTs", int64(ts))}, "")
}

func (s *Server) doMutate(ctx context.Context, qc *queryContext, resp *api.Response) error {
	if len(qc.gmuList) == 0 {
		return nil
	}

	if ctx.Err() != nil {
		return ctx.Err()
	}

	start := time.Now()
	defer func() {
		qc.latency.Processing += time.Since(start)
	}()

	if !isMutationAllowed(ctx) {
		return errors.Errorf("no mutations allowed")
	}

	// update mutations from the query results before assigning UIDs
	updateMutations(qc)

	newUids, err := query.AssignUids(ctx, qc.gmuList)
	if err != nil {
		return err
	}

	// resp.Uids contains a map of the node name to the uid.
	// 1. For a blank node, like _:foo, the key would be foo.
	// 2. For a uid variable that is part of an upsert query,
	//    like uid(foo), the key would be uid(foo).
	resp.Uids = query.UidsToHex(query.StripBlankNode(newUids))
	edges, err := query.ToDirectedEdges(qc.gmuList, newUids)
	if err != nil {
		return err
	}

	predHints := make(map[string]pb.Metadata_HintType)
	for _, gmu := range qc.gmuList {
		for pred, hint := range gmu.Metadata.GetPredHints() {
			if oldHint := predHints[pred]; oldHint == pb.Metadata_LIST {
				continue
			}
			predHints[pred] = hint
		}
	}
	m := &pb.Mutations{
		Edges:   edges,
		StartTs: qc.req.StartTs,
		Metadata: &pb.Metadata{
			PredHints: predHints,
		},
	}

	qc.span.Annotatef(nil, "Applying mutations: %+v", m)
	resp.Txn, err = query.ApplyMutations(ctx, m)
	qc.span.Annotatef(nil, "Txn Context: %+v. Err=%v", resp.Txn, err)
	if !qc.req.CommitNow {
		if err == zero.ErrConflict {
			err = status.Error(codes.FailedPrecondition, err.Error())
		}

		return err
	}

	// The following logic is for committing immediately.
	if err != nil {
		// ApplyMutations failed. We now want to abort the transaction,
		// ignoring any error that might occur during the abort (the user would
		// care more about the previous error).
		if resp.Txn == nil {
			resp.Txn = &api.TxnContext{StartTs: qc.req.StartTs}
		}

		resp.Txn.Aborted = true
		_, _ = worker.CommitOverNetwork(ctx, resp.Txn)

		if err == zero.ErrConflict {
			// We have already aborted the transaction, so the error message should reflect that.
			return dgo.ErrAborted
		}

		return err
	}

	qc.span.Annotatef(nil, "Prewrites err: %v. Attempting to commit/abort immediately.", err)
	ctxn := resp.Txn
	// zero would assign the CommitTs
	cts, err := worker.CommitOverNetwork(ctx, ctxn)
	qc.span.Annotatef(nil, "Status of commit at ts: %d: %v", ctxn.StartTs, err)
	if err != nil {
		if err == dgo.ErrAborted {
			err = status.Errorf(codes.Aborted, err.Error())
			resp.Txn.Aborted = true
		}

		return err
	}

	// CommitNow was true, no need to send keys.
	resp.Txn.Keys = resp.Txn.Keys[:0]
	resp.Txn.CommitTs = cts

	return nil
}

// buildUpsertQuery modifies the query to evaluate the
// @if condition defined in Conditional Upsert.
func buildUpsertQuery(qc *queryContext) string {
	if len(qc.req.Query) == 0 || len(qc.gmuList) == 0 {
		return qc.req.Query
	}

	qc.condVars = make([]string, len(qc.req.Mutations))
	upsertQuery := strings.TrimSuffix(qc.req.Query, "}")
	for i, gmu := range qc.gmuList {
		isCondUpsert := strings.TrimSpace(gmu.Cond) != ""
		if isCondUpsert {
			qc.condVars[i] = "__dgraph__" + strconv.Itoa(i)
			qc.uidRes[qc.condVars[i]] = nil
			// @if in upsert is same as @filter in the query
			cond := strings.Replace(gmu.Cond, "@if", "@filter", 1)

			// Add dummy query to evaluate the @if directive, ok to use uid(0) because
			// dgraph doesn't check for existence of UIDs until we query for other predicates.
			// Here, we are only querying for uid predicate in the dummy query.
			//
			// For example if - mu.Query = {
			//      me(...) {...}
			//   }
			//
			// Then, upsertQuery = {
			//      me(...) {...}
			//      __dgraph_0__ as var(func: uid(0)) @filter(...)
			//   }
			//
			// The variable __dgraph_0__ will -
			//      * be empty if the condition is true
			//      * have 1 UID (the 0 UID) if the condition is false
			upsertQuery += qc.condVars[i] + ` as var(func: uid(0)) ` + cond + `
			 `
		}
	}
	upsertQuery += `}`

	return upsertQuery
}

// updateMutations updates the mutation and replaces uid(var) and val(var) with
// their values or a blank node, in case of an upsert.
// We use the values stored in qc.uidRes and qc.valRes to update the mutation.
func updateMutations(qc *queryContext) {
	for i, condVar := range qc.condVars {
		gmu := qc.gmuList[i]
		if len(condVar) != 0 {
			uids, ok := qc.uidRes[condVar]
			if !(ok && len(uids) == 1) {
				gmu.Set = nil
				gmu.Del = nil
				continue
			}
		}

		updateUIDInMutations(gmu, qc)
		updateValInMutations(gmu, qc)
	}
}

// findMutationVars finds all the variables used in mutation block and stores them
// qc.uidRes and qc.valRes so that we only look for these variables in query results.
func findMutationVars(qc *queryContext) []string {
	updateVars := func(s string) {
		if strings.HasPrefix(s, "uid(") {
			varName := s[4 : len(s)-1]
			qc.uidRes[varName] = nil
		} else if strings.HasPrefix(s, "val(") {
			varName := s[4 : len(s)-1]
			qc.valRes[varName] = nil
		}
	}

	for _, gmu := range qc.gmuList {
		for _, nq := range gmu.Set {
			updateVars(nq.Subject)
			updateVars(nq.ObjectId)
		}
		for _, nq := range gmu.Del {
			updateVars(nq.Subject)
			updateVars(nq.ObjectId)
		}
	}

	varsList := make([]string, 0, len(qc.uidRes)+len(qc.valRes))
	for v := range qc.uidRes {
		varsList = append(varsList, v)
	}
	for v := range qc.valRes {
		varsList = append(varsList, v)
	}

	return varsList
}

// updateValInNQuads picks the val() from object and replaces it with its value
// Assumption is that Subject can contain UID, whereas Object can contain Val
// If val(variable) exists in a query, but the values are not there for the variable,
// it will ignore the mutation silently.
func updateValInNQuads(nquads []*api.NQuad, qc *queryContext) []*api.NQuad {
	getNewVals := func(s string) (map[uint64]types.Val, bool) {
		if strings.HasPrefix(s, "val(") {
			varName := s[4 : len(s)-1]
			if v, ok := qc.valRes[varName]; ok && v != nil {
				return v, true
			}
			return nil, true
		}
		return nil, false
	}

	getValue := func(key uint64, uidToVal map[uint64]types.Val) (types.Val, bool) {
		val, ok := uidToVal[key]
		if ok {
			return val, true
		}

		// Check if the variable is aggregate variable
		// Only 0 key would exist for aggregate variable
		val, ok = uidToVal[0]
		return val, ok
	}

	newNQuads := nquads[:0]
	for _, nq := range nquads {
		// Check if the nquad contains a val() in Object or not.
		// If not then, keep the mutation and continue
		uidToVal, found := getNewVals(nq.ObjectId)
		if !found {
			newNQuads = append(newNQuads, nq)
			continue
		}

		// uid(u) <amount> val(amt)
		// For each NQuad, we need to convert the val(variable_name)
		// to *api.Value before applying the mutation. For that, first
		// we convert key to uint64 and get the UID to Value map from
		// the result of the query.
		if nq.Subject[0] == '_' {
			// UID is of format "_:uid(u)". Ignore silently
			continue
		}

		key, err := strconv.ParseUint(nq.Subject, 0, 64)
		if err != nil {
			// Key conversion failed, ignoring the nquad. Ideally,
			// it shouldn't happen as this is the result of a query.
			glog.Errorf("Conversion of subject %s failed. Error: %s",
				nq.Subject, err.Error())
			continue
		}

		// Get the value to the corresponding UID(key) from the query result
		nq.ObjectId = ""
		val, ok := getValue(key, uidToVal)
		if !ok {
			continue
		}

		// Convert the value from types.Val to *api.Value
		nq.ObjectValue, err = types.ObjectValue(val.Tid, val.Value)
		if err != nil {
			// Value conversion failed, ignoring the nquad. Ideally,
			// it shouldn't happen as this is the result of a query.
			glog.Errorf("Conversion of %s failed for %d subject. Error: %s",
				nq.ObjectId, key, err.Error())
			continue
		}

		newNQuads = append(newNQuads, nq)
	}
	return newNQuads
}

// updateValInMuations does following transformations:
// 0x123 <amount> val(v) -> 0x123 <amount> 13.0
func updateValInMutations(gmu *gql.Mutation, qc *queryContext) {
	gmu.Del = updateValInNQuads(gmu.Del, qc)
	gmu.Set = updateValInNQuads(gmu.Set, qc)
}

// updateUIDInMutations does following transformations:
//   * uid(v) -> 0x123     -- If v is defined in query block
//   * uid(v) -> _:uid(v)  -- Otherwise
func updateUIDInMutations(gmu *gql.Mutation, qc *queryContext) {
	// usedMutationVars keeps track of variables that are used in mutations.
	getNewVals := func(s string) []string {
		if strings.HasPrefix(s, "uid(") {
			varName := s[4 : len(s)-1]
			if uids, ok := qc.uidRes[varName]; ok && len(uids) != 0 {
				return uids
			}

			return []string{"_:" + s}
		}

		return []string{s}
	}

	getNewNQuad := func(nq *api.NQuad, s, o string) *api.NQuad {
		// The following copy is fine because we only modify Subject and ObjectId.
		// The pointer values are not modified across different copies of NQuad.
		n := *nq

		n.Subject = s
		n.ObjectId = o
		return &n
	}

	// Remove the mutations from gmu.Del when no UID was found.
	gmuDel := make([]*api.NQuad, 0, len(gmu.Del))
	for _, nq := range gmu.Del {
		// if Subject or/and Object are variables, each NQuad can result
		// in multiple NQuads if any variable stores more than one UIDs.
		newSubs := getNewVals(nq.Subject)
		newObs := getNewVals(nq.ObjectId)

		for _, s := range newSubs {
			for _, o := range newObs {
				// Blank node has no meaning in case of deletion.
				if strings.HasPrefix(s, "_:uid(") ||
					strings.HasPrefix(o, "_:uid(") {
					continue
				}

				gmuDel = append(gmuDel, getNewNQuad(nq, s, o))
			}
		}
	}
	gmu.Del = gmuDel

	// Update the values in mutation block from the query block.
	gmuSet := make([]*api.NQuad, 0, len(gmu.Set))
	for _, nq := range gmu.Set {
		newSubs := getNewVals(nq.Subject)
		newObs := getNewVals(nq.ObjectId)

		for _, s := range newSubs {
			for _, o := range newObs {
				gmuSet = append(gmuSet, getNewNQuad(nq, s, o))
			}
		}
	}
	gmu.Set = gmuSet
}

// queryContext is used to pass around all the variables needed
// to process a request for query, mutation or upsert.
type queryContext struct {
	// req is the incoming, not yet parsed request containing
	// a query or more than one mutations or both (in case of upsert)
	req *api.Request
	// gmuList is the list of mutations after parsing req.Mutations
	gmuList []*gql.Mutation
	// gqlRes contains result of parsing the req.Query
	gqlRes gql.Result
	// condVars are conditional variables used in the (modified) query to figure out
	// whether the condition in Conditional Upsert is true. The string would be empty
	// if the corresponding mutation is not a conditional upsert.
	// Note that, len(condVars) == len(gmuList).
	condVars []string
	// uidRes stores mapping from variable names to UIDs for UID variables.
	// These variables are either dummy variables used for Conditional
	// Upsert or variables used in the mutation block in the incoming request.
	uidRes map[string][]string
	// valRes stores mapping from variable names to values for value
	// variables used in the mutation block of incoming request.
	valRes map[string]map[uint64]types.Val
	// l stores latency numbers
	latency *query.Latency
	// span stores a opencensus span used throughout the query processing
	span *trace.Span
	// graphql indicates whether the given request is from graphql admin or not.
	graphql bool
}

// HealthAll handles health?all requests.
func (s *Server) HealthAll(ctx context.Context) (*api.Response, error) {
	if ctx.Err() != nil {
		return nil, ctx.Err()
	}
	if err := authorizeGroot(ctx); err != nil {
		return nil, err
	}

	var healthAll []pb.HealthInfo
	pool := conn.GetPools().GetAll()
	for _, p := range pool {
		healthAll = append(healthAll, p.HealthInfo())
	}
	// Append self.
	healthAll = append(healthAll, pb.HealthInfo{
		Instance: "alpha",
		Addr:     x.WorkerConfig.MyAddr,
		Status:   "healthy",
		Group:    strconv.Itoa(int(worker.GroupId())),
		Version:  x.Version(),
		Uptime:   int64(time.Since(x.WorkerConfig.StartTime) / time.Second),
		LastEcho: time.Now().Unix(),
	})

	var err error
	var jsonOut []byte
	if jsonOut, err = json.Marshal(healthAll); err != nil {
		return nil, errors.Errorf("Unable to Marshal. Err %v", err)
	}
	return &api.Response{Json: jsonOut}, nil
}

// State handles state requests
func (s *Server) State(ctx context.Context) (*api.Response, error) {
	if ctx.Err() != nil {
		return nil, ctx.Err()
	}

	if err := authorizeGroot(ctx); err != nil {
		return nil, err
	}

	ms := worker.GetMembershipState()
	if ms == nil {
		return nil, errors.Errorf("No membership state found")
	}

	m := jsonpb.Marshaler{}
	var jsonState bytes.Buffer
	if err := m.Marshal(&jsonState, ms); err != nil {
		return nil, errors.Errorf("Error marshalling state information to JSON")
	}

	return &api.Response{Json: jsonState.Bytes()}, nil
}

// Query handles queries or mutations
func (s *Server) Query(ctx context.Context, req *api.Request) (*api.Response, error) {
	auth := ctx.Value(Authorize)
	if auth == nil || auth.(bool) {
		return s.doQuery(ctx, req, NeedAuthorize)
	}
	return s.doQuery(ctx, req, NoAuthorize)
}

func (s *Server) doQuery(ctx context.Context, req *api.Request, doAuth AuthMode) (
	resp *api.Response, rerr error) {
	isGraphQL, _ := ctx.Value(IsGraphql).(bool)
	if isGraphQL {
		atomic.AddUint64(&numGraphQL, 1)
	} else {
		atomic.AddUint64(&numGraphQLPM, 1)
	}

	if ctx.Err() != nil {
		return nil, ctx.Err()
	}

	l := &query.Latency{}
	l.Start = time.Now()

	isMutation := len(req.Mutations) > 0
	methodRequest := methodQuery
	if isMutation {
		methodRequest = methodMutate
	}

	var measurements []ostats.Measurement
	ctx, span := otrace.StartSpan(ctx, methodRequest)
	ctx = x.WithMethod(ctx, methodRequest)
	defer func() {
		span.End()
		v := x.TagValueStatusOK
		if rerr != nil {
			v = x.TagValueStatusError
		}
		ctx, _ = tag.New(ctx, tag.Upsert(x.KeyStatus, v))
		timeSpentMs := x.SinceMs(l.Start)
		measurements = append(measurements, x.LatencyMs.M(timeSpentMs))
		ostats.Record(ctx, measurements...)
	}()

	if rerr = x.HealthCheck(); rerr != nil {
		return
	}

	req.Query = strings.TrimSpace(req.Query)
	isQuery := len(req.Query) != 0
	if !isQuery && !isMutation {
		span.Annotate(nil, "empty request")
		return nil, errors.Errorf("empty request")
	}

	span.Annotatef(nil, "Request received: %v", req)
	if isQuery {
		ostats.Record(ctx, x.PendingQueries.M(1), x.NumQueries.M(1))
		defer func() {
			measurements = append(measurements, x.PendingQueries.M(-1))
		}()
	}
	if isMutation {
		ostats.Record(ctx, x.NumMutations.M(1))
	}

	qc := &queryContext{req: req, latency: l, span: span, graphql: isGraphQL}
	if rerr = parseRequest(qc); rerr != nil {
		return
	}

<<<<<<< HEAD
	if authorize == NeedAuthorize {
		ctx, rerr = authenticateAndUpdateContext(ctx)
		if rerr != nil {
			return
		}
=======
	if doAuth == NeedAuthorize {
>>>>>>> 1cc4e793
		if rerr = authorizeRequest(ctx, qc); rerr != nil {
			return
		}
	}
	// We use defer here because for queries, startTs will be
	// assigned in the processQuery function called below.
	defer annotateStartTs(qc.span, qc.req.StartTs)
	// For mutations, we update the startTs if necessary.
	if isMutation && req.StartTs == 0 {
		start := time.Now()
		req.StartTs = worker.State.GetTimestamp(false)
		qc.latency.AssignTimestamp = time.Since(start)
	}

	if resp, rerr = processQuery(ctx, qc); rerr != nil {
		return
	}
	if rerr = s.doMutate(ctx, qc, resp); rerr != nil {
		return
	}

	// TODO(martinmr): Include Transport as part of the latency. Need to do
	// this separately since it involves modifying the API protos.
	resp.Latency = &api.Latency{
		AssignTimestampNs: uint64(l.AssignTimestamp.Nanoseconds()),
		ParsingNs:         uint64(l.Parsing.Nanoseconds()),
		ProcessingNs:      uint64(l.Processing.Nanoseconds()),
		EncodingNs:        uint64(l.Json.Nanoseconds()),
		TotalNs:           uint64((time.Since(l.Start)).Nanoseconds()),
	}

	return resp, nil
}

func processQuery(ctx context.Context, qc *queryContext) (*api.Response, error) {
	resp := &api.Response{}
	if len(qc.req.Query) == 0 {
		return resp, nil
	}

	qr := query.Request{
		Latency:  qc.latency,
		GqlQuery: &qc.gqlRes,
	}

	// Here we try our best effort to not contact Zero for a timestamp. If we succeed,
	// then we use the max known transaction ts value (from ProcessDelta) for a read-only query.
	// If we haven't processed any updates yet then fall back to getting TS from Zero.
	switch {
	case qc.req.BestEffort:
		qc.span.Annotate([]otrace.Attribute{otrace.BoolAttribute("be", true)}, "")
	case qc.req.ReadOnly:
		qc.span.Annotate([]otrace.Attribute{otrace.BoolAttribute("ro", true)}, "")
	default:
		qc.span.Annotate([]otrace.Attribute{otrace.BoolAttribute("no", true)}, "")
	}

	if qc.req.BestEffort {
		// Sanity: check that request is read-only too.
		if !qc.req.ReadOnly {
			return resp, errors.Errorf("A best effort query must be read-only.")
		}
		if qc.req.StartTs == 0 {
			qc.req.StartTs = posting.Oracle().MaxAssigned()
		}
		qr.Cache = worker.NoCache
	}

	if qc.req.StartTs == 0 {
		assignTimestampStart := time.Now()
		qc.req.StartTs = worker.State.GetTimestamp(qc.req.ReadOnly)
		qc.latency.AssignTimestamp = time.Since(assignTimestampStart)
	}

	qr.ReadTs = qc.req.StartTs
	resp.Txn = &api.TxnContext{StartTs: qc.req.StartTs}

	// Core processing happens here.
	er, err := qr.Process(ctx)
	if err != nil {
		return resp, errors.Wrap(err, "")
	}

	if len(er.SchemaNode) > 0 || len(er.Types) > 0 {
		sort.Slice(er.SchemaNode, func(i, j int) bool {
			return er.SchemaNode[i].Predicate < er.SchemaNode[j].Predicate
		})
		sort.Slice(er.Types, func(i, j int) bool {
			return er.Types[i].TypeName < er.Types[j].TypeName
		})

		respMap := make(map[string]interface{})
		if len(er.SchemaNode) > 0 {
			respMap["schema"] = er.SchemaNode
		}
		if len(er.Types) > 0 {
			respMap["types"] = formatTypes(er.Types)
		}
		resp.Json, err = json.Marshal(respMap)
	} else {
		resp.Json, err = query.ToJson(qc.latency, er.Subgraphs)
	}
	if err != nil {
		return resp, err
	}
	qc.span.Annotatef(nil, "Response = %s", resp.Json)

	// varToUID contains a map of variable name to the uids corresponding to it.
	// It is used later for constructing set and delete mutations by replacing
	// variables with the actual uids they correspond to.
	// If a variable doesn't have any UID, we generate one ourselves later.
	for name := range qc.uidRes {
		v := qr.Vars[name]

		// If the list of UIDs is empty but the map of values is not,
		// we need to get the UIDs from the keys in the map.
		var uidList []uint64
		if v.Uids != nil && len(v.Uids.Uids) > 0 {
			uidList = v.Uids.Uids
		} else {
			uidList = make([]uint64, 0, len(v.Vals))
			for uid := range v.Vals {
				uidList = append(uidList, uid)
			}
		}
		if len(uidList) == 0 {
			continue
		}

		// We support maximum 1 million UIDs per variable to ensure that we
		// don't do bad things to alpha and mutation doesn't become too big.
		if len(uidList) > 1e6 {
			return resp, errors.Errorf("var [%v] has over million UIDs", name)
		}

		uids := make([]string, len(uidList))
		for i, u := range uidList {
			// We use base 10 here because the RDF mutations expect the uid to be in base 10.
			uids[i] = strconv.FormatUint(u, 10)
		}
		qc.uidRes[name] = uids
	}

	// look for values for value variables
	for name := range qc.valRes {
		v := qr.Vars[name]
		qc.valRes[name] = v.Vals
	}

	resp.Metrics = &api.Metrics{
		NumUids: er.Metrics,
	}

	return resp, err
}

// parseRequest parses the incoming request
func parseRequest(qc *queryContext) error {
	start := time.Now()
	defer func() {
		qc.latency.Parsing = time.Since(start)
	}()

	var needVars []string
	upsertQuery := qc.req.Query
	if len(qc.req.Mutations) > 0 {
		// parsing mutations
		qc.gmuList = make([]*gql.Mutation, 0, len(qc.req.Mutations))
		for _, mu := range qc.req.Mutations {
			gmu, err := parseMutationObject(mu, qc)
			if err != nil {
				return err
			}

			qc.gmuList = append(qc.gmuList, gmu)
		}

		qc.uidRes = make(map[string][]string)
		qc.valRes = make(map[string]map[uint64]types.Val)
		upsertQuery = buildUpsertQuery(qc)
		needVars = findMutationVars(qc)
		if len(upsertQuery) == 0 {
			if len(needVars) > 0 {
				return errors.Errorf("variables %v not defined", needVars)
			}

			return nil
		}
	}

	// parsing the updated query
	var err error
	qc.gqlRes, err = gql.ParseWithNeedVars(gql.Request{
		Str:       upsertQuery,
		Variables: qc.req.Vars,
	}, needVars)
	if err != nil {
		return err
	}
	if err = validateQuery(qc.gqlRes.Query); err != nil {
		return err
	}

	return nil
}

func authorizeRequest(ctx context.Context, qc *queryContext) error {
	if err := authorizeQuery(ctx, &qc.gqlRes); err != nil {
		return err
	}

	// TODO(Aman): can be optimized to do the authorization in just one func call
	for _, gmu := range qc.gmuList {
		if err := authorizeMutation(ctx, gmu); err != nil {
			return err
		}
	}

	return nil
}

// CommitOrAbort commits or aborts a transaction.
func (s *Server) CommitOrAbort(ctx context.Context, tc *api.TxnContext) (*api.TxnContext, error) {
	ctx, span := otrace.StartSpan(ctx, "Server.CommitOrAbort")
	defer span.End()

	if err := x.HealthCheck(); err != nil {
		return &api.TxnContext{}, err
	}

	tctx := &api.TxnContext{}
	if tc.StartTs == 0 {
		return &api.TxnContext{}, errors.Errorf(
			"StartTs cannot be zero while committing a transaction")
	}
	annotateStartTs(span, tc.StartTs)

	span.Annotatef(nil, "Txn Context received: %+v", tc)
	commitTs, err := worker.CommitOverNetwork(ctx, tc)
	if err == dgo.ErrAborted {
		// If err returned is dgo.ErrAborted and tc.Aborted was set, that means the client has
		// aborted the transaction by calling txn.Discard(). Hence return a nil error.
		if tc.Aborted {
			return tctx, nil
		}

		tctx.Aborted = true
		return tctx, status.Errorf(codes.Aborted, err.Error())
	}
	tctx.StartTs = tc.StartTs
	tctx.CommitTs = commitTs
	return tctx, err
}

// CheckVersion returns the version of this Dgraph instance.
func (s *Server) CheckVersion(ctx context.Context, c *api.Check) (v *api.Version, err error) {
	if err := x.HealthCheck(); err != nil {
		return v, err
	}

	v = new(api.Version)
	v.Tag = x.Version()
	return v, nil
}

//-------------------------------------------------------------------------------------------------
// HELPER FUNCTIONS
//-------------------------------------------------------------------------------------------------
func isMutationAllowed(ctx context.Context) bool {
	if worker.Config.MutationsMode != worker.DisallowMutations {
		return true
	}
	shareAllowed, ok := ctx.Value("_share_").(bool)
	if !ok || !shareAllowed {
		return false
	}
	return true
}

var errNoAuth = errors.Errorf("No Auth Token found. Token needed for Alter operations.")

func isAlterAllowed(ctx context.Context) error {
	p, ok := peer.FromContext(ctx)
	if ok {
		glog.Infof("Got Alter request from %q\n", p.Addr)
	}
	if len(worker.Config.AuthToken) == 0 {
		return nil
	}
	md, ok := metadata.FromIncomingContext(ctx)
	if !ok {
		return errNoAuth
	}
	tokens := md.Get("auth-token")
	if len(tokens) == 0 {
		return errNoAuth
	}
	if tokens[0] != worker.Config.AuthToken {
		return errors.Errorf("Provided auth token [%s] does not match. Permission denied.", tokens[0])
	}
	return nil
}

// parseMutationObject tries to consolidate fields of the api.Mutation into the
// corresponding field of the returned gql.Mutation. For example, the 3 fields,
// api.Mutation#SetJson, api.Mutation#SetNquads and api.Mutation#Set are consolidated into the
// gql.Mutation.Set field. Similarly the 3 fields api.Mutation#DeleteJson, api.Mutation#DelNquads
// and api.Mutation#Del are merged into the gql.Mutation#Del field.
func parseMutationObject(mu *api.Mutation, qc *queryContext) (*gql.Mutation, error) {
	res := &gql.Mutation{Cond: mu.Cond}

	if len(mu.SetJson) > 0 {
		nqs, md, err := chunker.ParseJSON(mu.SetJson, chunker.SetNquads)
		if err != nil {
			return nil, err
		}
		res.Set = append(res.Set, nqs...)
		res.Metadata = md
	}
	if len(mu.DeleteJson) > 0 {
		// The metadata is not currently needed for delete operations so it can be safely ignored.
		nqs, _, err := chunker.ParseJSON(mu.DeleteJson, chunker.DeleteNquads)
		if err != nil {
			return nil, err
		}
		res.Del = append(res.Del, nqs...)
	}
	if len(mu.SetNquads) > 0 {
		nqs, md, err := chunker.ParseRDFs(mu.SetNquads)
		if err != nil {
			return nil, err
		}
		res.Set = append(res.Set, nqs...)
		res.Metadata = md
	}
	if len(mu.DelNquads) > 0 {
		nqs, _, err := chunker.ParseRDFs(mu.DelNquads)
		if err != nil {
			return nil, err
		}
		res.Del = append(res.Del, nqs...)
	}

	res.Set = append(res.Set, mu.Set...)
	res.Del = append(res.Del, mu.Del...)
	// parse facets and convert to the binary format so that
	// a field of type datetime like "2017-01-01" can be correctly encoded in the
	// marshaled binary format as done in the time.Marshal method
	if err := validateAndConvertFacets(res.Set); err != nil {
		return nil, err
	}

	if err := validateNQuads(res.Set, res.Del, qc); err != nil {
		return nil, err
	}
	return res, nil
}

func validateAndConvertFacets(nquads []*api.NQuad) error {
	for _, m := range nquads {
		encodedFacets := make([]*api.Facet, 0, len(m.Facets))
		for _, f := range m.Facets {
			// try to interpret the value as binary first
			if _, err := facets.ValFor(f); err == nil {
				encodedFacets = append(encodedFacets, f)
			} else {
				encodedFacet, err := facets.FacetFor(f.Key, string(f.Value))
				if err != nil {
					return err
				}
				encodedFacets = append(encodedFacets, encodedFacet)
			}
		}

		m.Facets = encodedFacets
	}
	return nil
}

// validateForGraphql validate nquads for graphql
func validateForGraphql(nq *api.NQuad, isGraphql bool) error {
	// Check whether the incoming predicate is graphql reserved predicate or not.
	if !isGraphql && x.IsGraphqlReservedPredicate(nq.Predicate) {
		return errors.Errorf("Cannot mutate graphql reserved predicate %s", nq.Predicate)
	}
	return nil
}

func validateNQuads(set, del []*api.NQuad, qc *queryContext) error {

	for _, nq := range set {
		if err := validatePredName(nq.Predicate); err != nil {
			return err
		}
		var ostar bool
		if o, ok := nq.ObjectValue.GetVal().(*api.Value_DefaultVal); ok {
			ostar = o.DefaultVal == x.Star
		}
		if nq.Subject == x.Star || nq.Predicate == x.Star || ostar {
			return errors.Errorf("Cannot use star in set n-quad: %+v", nq)
		}
		if err := validateKeys(nq); err != nil {
			return errors.Wrapf(err, "key error: %+v", nq)
		}
		if err := validateForGraphql(nq, qc.graphql); err != nil {
			return err
		}
	}
	for _, nq := range del {
		if err := validatePredName(nq.Predicate); err != nil {
			return err
		}
		var ostar bool
		if o, ok := nq.ObjectValue.GetVal().(*api.Value_DefaultVal); ok {
			ostar = o.DefaultVal == x.Star
		}
		if nq.Subject == x.Star || (nq.Predicate == x.Star && !ostar) {
			return errors.Errorf("Only valid wildcard delete patterns are 'S * *' and 'S P *': %v", nq)
		}
		if err := validateForGraphql(nq, qc.graphql); err != nil {
			return err
		}
		// NOTE: we dont validateKeys() with delete to let users fix existing mistakes
		// with bad predicate forms. ex: foo@bar ~something
	}
	return nil
}

func validateKey(key string) error {
	switch {
	case len(key) == 0:
		return errors.Errorf("Has zero length")
	case strings.ContainsAny(key, "~@"):
		return errors.Errorf("Has invalid characters")
	case strings.IndexFunc(key, unicode.IsSpace) != -1:
		return errors.Errorf("Must not contain spaces")
	}
	return nil
}

// validateKeys checks predicate and facet keys in N-Quad for syntax errors.
func validateKeys(nq *api.NQuad) error {
	if err := validateKey(nq.Predicate); err != nil {
		return errors.Wrapf(err, "predicate %q", nq.Predicate)
	}
	for i := range nq.Facets {
		if nq.Facets[i] == nil {
			continue
		}
		if err := validateKey(nq.Facets[i].Key); err != nil {
			return errors.Errorf("Facet %q, %s", nq.Facets[i].Key, err)
		}
	}
	return nil
}

// validateQuery verifies that the query does not contain any preds that
// are longer than the limit (2^16).
func validateQuery(queries []*gql.GraphQuery) error {
	for _, q := range queries {
		if err := validatePredName(q.Attr); err != nil {
			return err
		}

		if err := validateQuery(q.Children); err != nil {
			return err
		}
	}

	return nil
}

func validatePredName(name string) error {
	if len(name) > math.MaxUint16 {
		return errors.Errorf("Predicate name length cannot be bigger than 2^16. Predicate: %v",
			name[:80])
	}
	return nil
}

// formatTypes takes a list of TypeUpdates and converts them in to a list of
// maps in a format that is human-readable to be marshaled into JSON.
func formatTypes(typeList []*pb.TypeUpdate) []map[string]interface{} {
	var res []map[string]interface{}
	for _, typ := range typeList {
		typeMap := make(map[string]interface{})
		typeMap["name"] = typ.TypeName
		fields := make([]map[string]string, len(typ.Fields))

		for i, field := range typ.Fields {
			m := make(map[string]string, 1)
			m["name"] = field.Predicate
			fields[i] = m
		}
		typeMap["fields"] = fields

		res = append(res, typeMap)
	}
	return res
}

func isDropAll(op *api.Operation) bool {
	if op.DropAll || op.DropOp == api.Operation_ALL {
		return true
	}
	return false
}<|MERGE_RESOLUTION|>--- conflicted
+++ resolved
@@ -785,15 +785,11 @@
 		return
 	}
 
-<<<<<<< HEAD
-	if authorize == NeedAuthorize {
+	if doAuth == NeedAuthorize {
 		ctx, rerr = authenticateAndUpdateContext(ctx)
 		if rerr != nil {
 			return
 		}
-=======
-	if doAuth == NeedAuthorize {
->>>>>>> 1cc4e793
 		if rerr = authorizeRequest(ctx, qc); rerr != nil {
 			return
 		}
