--- conflicted
+++ resolved
@@ -35,13 +35,10 @@
   | xargs -r docker stop | sed 's/^/Stopped /'
   docker ps -a --filter label="cluster=test" --format "{{.Names}}" \
   | xargs -r docker rm | sed 's/^/Removed /'
-<<<<<<< HEAD
-=======
 }
 
 function loginWithGroot() {
   curl -s -XPOST localhost:8180/login -d '{"userid": "groot","password": "password"}' \
    | python -c \
    "import json; resp = raw_input(); data = json.loads(resp); print data['data']['accessJWT']"
->>>>>>> 9415484f
 }