--- conflicted
+++ resolved
@@ -43,18 +43,12 @@
 var (
 	users      = flag.Int("users", 100, "Number of accounts.")
 	conc       = flag.Int("txns", 3, "Number of concurrent transactions per client.")
-<<<<<<< HEAD
 	queryCheck = flag.Int("check_every", 5, "Check total accounts and balances after every N mutations.")
-=======
->>>>>>> ea15b664
 	dur        = flag.String("dur", "1m", "How long to run the transactions.")
 	alpha      = flag.String("alpha", "localhost:9080", "Address of Dgraph alpha.")
 	verbose    = flag.Bool("verbose", true, "Output all logs in verbose mode.")
 	login      = flag.Bool("login", true, "Login as groot. Used for ACL-enabled cluster.")
-<<<<<<< HEAD
-=======
 	slashToken = flag.String("slash-token", "", "Slash GraphQL API token")
->>>>>>> ea15b664
 )
 
 var startBal = 10
